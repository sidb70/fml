import tensorflow_datasets as tfds
from bertopic import BERTopic
from sentence_transformers import SentenceTransformer
from sklearn.metrics.pairwise import cosine_similarity
import networkx as nx
import matplotlib.pyplot as plt
import numpy as np
from config import config

# 1. Load Wikipedia Data
<<<<<<< HEAD
def load_wikipedia_data(sample_size=100000):
=======
def load_wikipedia_data(sample_size=config.sample_size):
>>>>>>> f375f418
    ds = tfds.load('wikipedia/20200301.en', split='train', shuffle_files=True)
    texts = []
    for example in ds.take(sample_size):  # Reduce for quick experimentation
        texts.append(example['text'].numpy().decode('utf-8'))
    return texts

# 2. Preprocess Data (simple version)
texts = load_wikipedia_data()

# 3. Create Document Embeddings using BERT
embedder = SentenceTransformer('sentence-transformers/multi-qa-MiniLM-L6-dot-v1', device=config.device)
embeddings = embedder.encode(texts, show_progress_bar=True)

# 4. Cluster Topics with BERTopic
topic_model = BERTopic(embedding_model=embedder, min_topic_size=15)
topics, _ = topic_model.fit_transform(texts, embeddings)

# 5. Create Knowledge Graph Nodes (Topics) - FIXED
topic_info = topic_model.get_topic_info()
filtered_topics = topic_info[topic_info['Topic'] != -1].copy()  # Filter out outliers
topic_embeddings = np.array([topic_model.topic_embeddings_[topic] 
                           for topic in filtered_topics['Topic']])

# 6. Calculate Cosine Similarity for Edges (unchanged)
similarity_matrix = cosine_similarity(topic_embeddings)

# 7. Build Graph - FIXED
G = nx.Graph()
threshold = 0.65

# Add nodes with metadata using FILTERED topics
for idx, row in filtered_topics.iterrows():
    G.add_node(row['Topic'],
               label=f"Topic {row['Topic']}",
               keywords=", ".join([word[0] for word in topic_model.get_topic(row['Topic'])]),
               size=row['Count'])  # Verify column name is 'Count'

# Add edges using FILTERED indices
for i in range(len(filtered_topics)):
    for j in range(i+1, len(filtered_topics)):
        if similarity_matrix[i][j] > threshold:
            G.add_edge(filtered_topics.iloc[i]['Topic'], 
                      filtered_topics.iloc[j]['Topic'],
                      weight=similarity_matrix[i][j])

# save graph
nx.write_graphml(G, 'my_graph.graphml')


# 8. Visualize Knowledge Graph
plt.figure(figsize=(20, 15))
pos = nx.spring_layout(G, k=0.5)

node_sizes = [G.nodes[node]['size']*10 for node in G.nodes]
edge_weights = [G.edges[edge]['weight']*2 for edge in G.edges]

nx.draw_networkx_nodes(G, pos, node_size=node_sizes, alpha=0.8)
nx.draw_networkx_edges(G, pos, width=edge_weights, alpha=0.2)
nx.draw_networkx_labels(G, pos, 
                        labels={node:G.nodes[node]['label'] for node in G.nodes},
                        font_size=8)

# Add keyword annotations
for node in G.nodes:
    plt.annotate(G.nodes[node]['keywords'], 
                 xy=pos[node], 
                 xytext=(10, -10),
                 textcoords='offset points',
                 fontsize=6,
                 alpha=0.7)

plt.title("Wikipedia Knowledge Graph (BERTopic + BERT Embeddings)")
plt.savefig("wikipedia_knowledge_graph.png")
plt.show()<|MERGE_RESOLUTION|>--- conflicted
+++ resolved
@@ -8,11 +8,7 @@
 from config import config
 
 # 1. Load Wikipedia Data
-<<<<<<< HEAD
-def load_wikipedia_data(sample_size=100000):
-=======
 def load_wikipedia_data(sample_size=config.sample_size):
->>>>>>> f375f418
     ds = tfds.load('wikipedia/20200301.en', split='train', shuffle_files=True)
     texts = []
     for example in ds.take(sample_size):  # Reduce for quick experimentation
